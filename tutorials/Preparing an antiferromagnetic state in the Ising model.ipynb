--- conflicted
+++ resolved
@@ -189,11 +189,7 @@
    "metadata": {},
    "outputs": [],
    "source": [
-<<<<<<< HEAD
-    "simul = Simulation(seq, skip=100)\n",
-=======
     "simul = Simulation(seq)\n",
->>>>>>> 9e3a6a34
     "results = simul.run(progress_bar=True)"
    ]
   },
@@ -434,11 +430,7 @@
     "    seq.add(sweep, 'ising')\n",
     "    seq.add(fall, 'ising')\n",
     "\n",
-<<<<<<< HEAD
-    "    simul = Simulation(seq, skip=100)\n",
-=======
     "    simul = Simulation(seq)\n",
->>>>>>> 9e3a6a34
     "    results = simul.run()\n",
     "    \n",
     "    final = results.states[-1]\n",
